--- conflicted
+++ resolved
@@ -63,31 +63,10 @@
     def is_hidden(self):
         return self.input_type == 'hidden' if hasattr(self, 'input_type') else False
 
-<<<<<<< HEAD
     # Backported from Django 1.9
     if not hasattr(forms.Widget, 'format_value'):
         def format_value(self, value):
             return self._format_value(value)
-
-=======
-    def render(self, name, value, attrs=None):
-        """
-        Returns this Widget rendered as HTML, as a Unicode string.
-        The 'value' given is not guaranteed to be valid input, so subclass
-        implementations should program defensively.
-        """
-        raise NotImplementedError('subclasses of Widget must provide a render() method')
-
-    def build_attrs(self, extra_attrs=None, **kwargs):
-        """
-        Backported from Django 1.10
-        Helper function for building an attribute dictionary.
-        """
-        attrs = dict(self.attrs, **kwargs)
-        if extra_attrs:
-            attrs.update(extra_attrs)
-        return attrs
->>>>>>> 55884ec6
 
 class Input(Widget):
     template_name = 'floppyforms/input.html'
